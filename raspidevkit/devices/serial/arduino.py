--- conflicted
+++ resolved
@@ -1,9 +1,6 @@
 from ..base import SerialDevice, ArduinoDevice
-<<<<<<< HEAD
+from ..arduino.button import Button
 from ..arduino.hall_effect_sensor import HallEffectSensor
-=======
-from ..arduino.button import Button
->>>>>>> a24e499c
 from ..arduino.led import Led
 from ..arduino.relay import Relay
 from ..arduino.servo_motor import ServoMotor
@@ -265,39 +262,42 @@
             self.__machine.logger.error(f'Error formatting {file}: {e}')
             
 
-
-<<<<<<< HEAD
+            
+    def attach_button(self, pin: int) -> Button:
+        """
+        Attach a button to this arduino
+
+        :param pin: Arduino pin to attach button to
+        :return: ArduinoButton
+        """
+        self._validate_pin(pin)
+        self._pin_used.append(pin)
+        commands = self.generate_command_list(1)
+        methods = ['read']
+        command_map = dictutils.map_key_value(methods, commands)
+        button = Button(self, pin, command_map)
+        self._devices.append(button)
+        return button
+    
+
+
     def attach_hall_effect_sensor(self, pin: int) -> HallEffectSensor:
         """
         Attach a hall effect sensor to this arduino
         :param pin: Arduino pin to attach hall effect sensor to
         :return: ArduinoHallEffectSensor
-=======
-    def attach_button(self, pin: int) -> Button:
-        """
-        Attach a button to this arduino
-
-        :param pin: Arduino pin to attach button to
-        :return: ArduinoButton
->>>>>>> a24e499c
         """
         self._validate_pin(pin)
         self._pin_used.append(pin)
         commands = self.generate_command_list(1)
         methods = ['read']
         command_map = dictutils.map_key_value(methods, commands)
-<<<<<<< HEAD
         hall_effect_sensor = HallEffectSensor(self, pin, command_map)
         self._devices.append(hall_effect_sensor)
         return hall_effect_sensor
-=======
-        button = Button(self, pin, command_map)
-        self._devices.append(button)
-        return button
->>>>>>> a24e499c
-    
-
-
+      
+      
+      
     def attach_led(self, pin: int) -> Led:
         """
         Attach a LED to this arduino
